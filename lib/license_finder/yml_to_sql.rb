--- conflicted
+++ resolved
@@ -39,13 +39,8 @@
 
     def convert
       @dep = create_dependency
-<<<<<<< HEAD
-      @dep.manual = manually_managed?
-=======
-      @dep.license = create_license
       @dep.added_manually = manually_managed?
       add_approval
->>>>>>> cb13b6cb
       associate_bundler_groups
       @dep.save
     end
@@ -88,11 +83,7 @@
       class Dependency < Sequel::Model
         plugin :boolean_readers
 
-<<<<<<< HEAD
-=======
-        many_to_one :license, class: LicenseAlias
         one_to_one :manual_approval
->>>>>>> cb13b6cb
         many_to_many :children, join_table: :ancestries, left_key: :parent_dependency_id, right_key: :child_dependency_id, class: self
         many_to_many :bundler_groups
 
@@ -101,13 +92,8 @@
           'version' => 'version',
           'summary' => 'summary',
           'description' => 'description',
-<<<<<<< HEAD
           'homepage' => 'homepage',
-          'approved' => 'manually_approved',
           'license' => 'license_name'
-=======
-          'homepage' => 'homepage'
->>>>>>> cb13b6cb
         }
 
         def self.convert(attrs)
