--- conflicted
+++ resolved
@@ -2,11 +2,7 @@
   class License
     class << self
       def all
-<<<<<<< HEAD
-        @all ||= Definitions.build_all(LicenseFinder.config.whitelist)
-=======
-        @all ||= Definitions.all
->>>>>>> cb13b6cb
+        @all ||= Definitions.all(LicenseFinder.config.whitelist)
       end
 
       def find_by_name(name)
