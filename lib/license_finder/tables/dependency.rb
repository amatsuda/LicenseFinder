module LicenseFinder
  class Dependency < Sequel::Model
    plugin :boolean_readers
<<<<<<< HEAD
    plugin :composition
    composition :license,
      composer: ->(d) { License.find_by_name(d.license_name) },
      decomposer: ->(d) { self.license_name = license.name }

=======
    many_to_one :license, class: LicenseAlias
    one_to_one :manual_approval
>>>>>>> cb13b6cb
    many_to_many :children, join_table: :ancestries, left_key: :parent_dependency_id, right_key: :child_dependency_id, class: self
    many_to_many :parents, join_table: :ancestries, left_key: :child_dependency_id, right_key: :parent_dependency_id, class: self
    many_to_many :bundler_groups

    dataset_module do
      def added_automatically
        added_manually.invert
      end

      def added_manually
        where(added_manually: true)
      end

      def obsolete(current)
        exclude(id: current.map(&:id))
      end
    end

    def self.unapproved
      all.reject(&:approved?)
    end

    def self.named(name)
      find_or_create(name: name.to_s)
    end

    def bundler_group_names=(names)
      update_association_collection(:bundler_groups, names)
    end

    def children_names=(names)
      update_association_collection(:children, names)
    end

    def approve!(approver = nil, notes = nil)
      self.manual_approval = ManualApproval.new(approver: approver, notes: notes)
      save
    end

    def approved?
<<<<<<< HEAD
      license.whitelisted? || manually_approved?
    end

    def set_license_manually!(license)
      self.license = license
      self.license_manual = true
      save
    end

    def apply_better_license(other_license)
      return if license_manual
      if license.name != other_license.name
        self.license = other_license
=======
      whitelisted? || approved_manually?
    end

    def whitelisted?
      license && license.whitelisted?
    end

    def approved_manually?
      !!manual_approval
    end

    def set_license_manually!(license_name)
      self.license = LicenseAlias.named(license_name)
      self.license_assigned_manually = true
      save
    end

    def apply_better_license(license_name)
      return if license_assigned_manually?
      if license.nil? || license.name != license_name
        self.license = LicenseAlias.named(license_name)
>>>>>>> cb13b6cb
      end
    end

    private

    def update_association_collection(association_name, names)
      association = model.association_reflection(association_name)
      current_records = names.map { |name| association.associated_class.named(name) }

      remove, add = set_diff(public_send(association_name), current_records)

      remove.each { |r| public_send(association.remove_method, r) }
      add.each { |r| public_send(association.add_method, r) }
    end

    # Foreign method, belongs on Set
    #
    # Returns a pair of sets, which contain the elements that would have to be
    # removed from (and respectively added to) the first set in order to obtain
    # the second set.
    def set_diff(older, newer)
      return older - newer, newer - older
    end
  end
end
<|MERGE_RESOLUTION|>--- conflicted
+++ resolved
@@ -1,16 +1,12 @@
 module LicenseFinder
   class Dependency < Sequel::Model
     plugin :boolean_readers
-<<<<<<< HEAD
     plugin :composition
     composition :license,
       composer: ->(d) { License.find_by_name(d.license_name) },
       decomposer: ->(d) { self.license_name = license.name }
 
-=======
-    many_to_one :license, class: LicenseAlias
     one_to_one :manual_approval
->>>>>>> cb13b6cb
     many_to_many :children, join_table: :ancestries, left_key: :parent_dependency_id, right_key: :child_dependency_id, class: self
     many_to_many :parents, join_table: :ancestries, left_key: :child_dependency_id, right_key: :parent_dependency_id, class: self
     many_to_many :bundler_groups
@@ -51,21 +47,6 @@
     end
 
     def approved?
-<<<<<<< HEAD
-      license.whitelisted? || manually_approved?
-    end
-
-    def set_license_manually!(license)
-      self.license = license
-      self.license_manual = true
-      save
-    end
-
-    def apply_better_license(other_license)
-      return if license_manual
-      if license.name != other_license.name
-        self.license = other_license
-=======
       whitelisted? || approved_manually?
     end
 
@@ -77,17 +58,16 @@
       !!manual_approval
     end
 
-    def set_license_manually!(license_name)
-      self.license = LicenseAlias.named(license_name)
+    def set_license_manually!(license)
+      self.license = license
       self.license_assigned_manually = true
       save
     end
 
-    def apply_better_license(license_name)
+    def apply_better_license(other_license)
       return if license_assigned_manually?
-      if license.nil? || license.name != license_name
-        self.license = LicenseAlias.named(license_name)
->>>>>>> cb13b6cb
+      if license.name != other_license.name
+        self.license = other_license
       end
     end
 
