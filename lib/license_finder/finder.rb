--- conflicted
+++ resolved
@@ -3,23 +3,16 @@
 
     attr_reader :whitelist, :ignore_groups
     def initialize
-<<<<<<< HEAD
-      if File.exists?('./config/license_finder.yml')
-        config = YAML.load(File.open('./config/license_finder.yml').readlines.join)
-        @whitelist = config['whitelist'] || []
-        @ignore_groups = config['ignore_groups'] ? config['ignore_groups'].map{|g| g.to_sym} : []
-        @dependencies_dir = config['dependencies_file_dir']
-=======
-      config = case 
+      config = case
         when File.exists?('./config/license_finder.yml')
           YAML.load(File.open('./config/license_finder.yml').readlines.join)
         else
           {'whitelist' => [], 'ignore_groups' => []}
->>>>>>> 5c27b5bc
       end
-      
+
       @whitelist = config['whitelist']
       @ignore_groups = config['ignore_groups'].map{|g| g.to_sym}
+      @dependencies_dir = config['dependencies_file_dir']
     end
 
     def dependencies_dir
