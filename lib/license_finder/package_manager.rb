--- conflicted
+++ resolved
@@ -13,12 +13,8 @@
   #
   class PackageManager
     def self.package_managers
-<<<<<<< HEAD
-      [GoDep, GoWorkspace, GoVendor, Glide, Gvt, Bundler, NPM, Pip, Bower, Maven, Gradle, CocoaPods, Rebar, Nuget, Carthage, Mix]
-=======
-      [GoDep, GoWorkspace, GoVendor, Gvt, Bundler, NPM, Pip, Yarn,
-       Bower, Maven, Gradle, CocoaPods, Rebar, Nuget, Carthage, Mix]
->>>>>>> a7e1cedb
+      [GoDep, GoWorkspace, GoVendor, Glide, Gvt, Bundler, NPM, Pip,
+       Yarn, Bower, Maven, Gradle, CocoaPods, Rebar, Nuget, Carthage, Mix]
     end
 
     def self.current_packages(options)
