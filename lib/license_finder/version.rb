module LicenseFinder
<<<<<<< HEAD
  VERSION = "2.0.0"
=======
  VERSION = "2.0.1"
>>>>>>> cb9d5fa2
end<|MERGE_RESOLUTION|>--- conflicted
+++ resolved
@@ -1,7 +1,3 @@
 module LicenseFinder
-<<<<<<< HEAD
-  VERSION = "2.0.0"
-=======
   VERSION = "2.0.1"
->>>>>>> cb9d5fa2
 end