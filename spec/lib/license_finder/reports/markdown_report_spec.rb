require "spec_helper"

module LicenseFinder
  describe MarkdownReport do
    describe '#to_s' do
      let(:dep1) do
        Dependency.new(
          'name' => 'gem_a',
<<<<<<< HEAD
          'version' => '1.0',
          'manually_approved' => false,
          'license' => License.find_by_name('other')
=======
          'version' => '1.0'
>>>>>>> cb13b6cb
        )
      end

      let(:dep2) do
<<<<<<< HEAD
        Dependency.new(
          'name' => 'gem_b',
          'version' => '2.3',
          'manually_approved' => true,
          'license' => License.find_by_name('BSD')
        )
=======
        dependency = Dependency.create(
          'name' => 'gem_b',
          'version' => '2.3'
        )
        dependency.approve!
        dependency.license = LicenseFinder::LicenseAlias.create(name: 'BSD')
        dependency
>>>>>>> cb13b6cb
      end

      subject { MarkdownReport.new([dep2, dep1]).to_s }

      it 'should have the correct header' do
        LicenseFinder.config.project_name = "new_project_name"
        should match "# new_project_name"
      end

      it 'should list the total, and unapproved counts' do
        should match "2 total"
        should match /1 \*unapproved\*/
      end

      it "should list the unapproved dependency" do
        should match "href='#gem_a'"
      end

      it "should display a summary" do
        should match "## Summary"
        should match /\s+\* 1 other/
        should match /\s+\* 1 BSD/
      end

      it "should list both gems" do
        should match "## Items"
        should match "### gem_a v1.0"
        should match "### gem_b v2.3"
      end
    end
  end
end<|MERGE_RESOLUTION|>--- conflicted
+++ resolved
@@ -6,33 +6,19 @@
       let(:dep1) do
         Dependency.new(
           'name' => 'gem_a',
-<<<<<<< HEAD
           'version' => '1.0',
-          'manually_approved' => false,
           'license' => License.find_by_name('other')
-=======
-          'version' => '1.0'
->>>>>>> cb13b6cb
         )
       end
 
       let(:dep2) do
-<<<<<<< HEAD
-        Dependency.new(
+        dependency = Dependency.create(
           'name' => 'gem_b',
           'version' => '2.3',
-          'manually_approved' => true,
           'license' => License.find_by_name('BSD')
         )
-=======
-        dependency = Dependency.create(
-          'name' => 'gem_b',
-          'version' => '2.3'
-        )
         dependency.approve!
-        dependency.license = LicenseFinder::LicenseAlias.create(name: 'BSD')
         dependency
->>>>>>> cb13b6cb
       end
 
       subject { MarkdownReport.new([dep2, dep1]).to_s }
