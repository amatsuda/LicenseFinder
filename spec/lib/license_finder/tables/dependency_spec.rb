require 'spec_helper'

module LicenseFinder
  describe Dependency do
    describe '.unapproved' do
      before do
        License.find_by_name('MIT').stub(:whitelisted? =>  true)
      end

      it "should return all unapproved dependencies" do
<<<<<<< HEAD
        dependency = Dependency.create(name: "unapproved dependency", version: '0.0.1', 'license_name' => 'other')
        approved = Dependency.create(name: "approved dependency", version: '0.0.1', 'license_name' => 'other')
        approved.manually_approved = true
        approved.save
        whitelisted = Dependency.create(name: "approved dependency", version: '0.0.1', 'license_name' => 'MIT')
=======
        dependency = Dependency.create(name: "unapproved dependency", version: '0.0.1')
        approved = Dependency.create(name: "approved dependency", version: '0.0.1')
        approved.approve!
        whitelisted = Dependency.create(name: "approved dependency", version: '0.0.1')
        whitelisted.license = LicenseAlias.create(name: 'MIT')
>>>>>>> cb13b6cb
        whitelisted.save

        unapproved = Dependency.unapproved
        unapproved.count.should == 1
        unapproved.should_not be_any(&:approved?)
      end
    end

    describe ".named" do
      it "creates a new dependency" do
        dep = described_class.named("never_seen")
        dep.name.should == "never_seen"
        dep.should_not be_new
      end

      it "returns an existing dependency" do
        described_class.named("referenced_again")
        dep = described_class.named("referenced_again")
        dep.name.should == "referenced_again"
        dep.should_not be_new
        Dependency.count(name: "referenced_again").should == 1
      end
    end

    describe '#approve!' do
      it "should update the database to show the dependency is approved" do
        dependency = Dependency.named("foo")
        dependency.approve!
        dependency.reload.should be_approved
      end

      it "should record the approver and notes" do
        dependency = Dependency.named("foo")
        dependency.approve!("Julian", "We really need this")
        approval = dependency.reload.manual_approval
        approval.approver.should eq "Julian"
        approval.notes.should eq "We really need this"
      end
    end

    describe "#approved?" do
      let(:not_approved_manually) { Dependency.create(name: 'some gem').reload }
      let(:approved_manually) { Dependency.create(name: 'some gem').approve!.reload }

      it "is true if its license is whitelisted" do
        not_approved_manually.stub_chain(:license, whitelisted?: true)
        not_approved_manually.should be_approved
      end

      it "is true if it has been approved" do
        approved_manually.stub_chain(:license, whitelisted?: false)
        approved_manually.should be_approved
      end

      it "is false otherwise" do
        not_approved_manually.stub_chain(:license, whitelisted?: false)
        not_approved_manually.should_not be_approved
      end
    end

    describe "#set_license_manually!" do
      let(:dependency) { Dependency.create(name: 'foogem') }

      it "sets manual license to true" do
<<<<<<< HEAD
        dependency.license_manual.should be_false
        dependency.set_license_manually! License.find_by_name("Updated")
        dependency.license_manual.should be_true
=======
        dependency.should_not be_license_assigned_manually
        dependency.set_license_manually!('Updated')
        dependency.should be_license_assigned_manually
>>>>>>> cb13b6cb
      end

      it "modifies the license" do
        dependency.set_license_manually! License.find_by_name("Updated")
        dependency.reload.license.name.should == 'Updated'
      end
    end

    describe "#bundler_group_names=" do
      let(:dependency) { Dependency.named('some gem') }

      it "saves the bundler groups" do
        dependency.bundler_group_names = %w[1 2 3]
        dependency.bundler_groups.map(&:name).should =~ %w[1 2 3]
      end

      it "removed outdated groups and adds new groups" do
        dependency.add_bundler_group BundlerGroup.named('old')
        dependency.add_bundler_group BundlerGroup.named('maintained')
        dependency.bundler_group_names = %w[new maintained]
        dependency.bundler_groups.map(&:name).should =~ %w[new maintained]
      end
    end

    describe "children_names=" do
      let(:dependency) { Dependency.named('some gem') }

      it "saves the children" do
        dependency.children_names = %w[1 2 3]
        dependency.children.map(&:name).should =~ %w[1 2 3]
      end

      it "removes outdated children and adds new children" do
        dependency.add_child Dependency.named('old')
        dependency.add_child Dependency.named('maintained')
        dependency.children_names = %w[new maintained]
        dependency.children.map(&:name).should =~ %w[new maintained]
      end
    end

    describe "#apply_better_license" do
      let(:dependency) { Dependency.named('some gem') }

      it "keeps a manually assigned license" do
<<<<<<< HEAD
        dependency.set_license_manually! License.find_by_name("manual")
=======
        dependency.license = LicenseAlias.named("manual")
        dependency.license_assigned_manually = true

>>>>>>> cb13b6cb
        dependency.apply_better_license "new"
        dependency.license.name.should == "manual"
      end

      it "saves a new license" do
        dependency.apply_better_license License.find_by_name("new license")
        dependency.license.name.should == "new license"
      end

      it "updates the license's name" do
        dependency.license = License.find_by_name("old")

        dependency.apply_better_license License.find_by_name("new license")
        dependency.license.name.should == "new license"
      end

      it "does not change the approval" do
<<<<<<< HEAD
        dependency.license = License.find_by_name("old")
        dependency.manually_approved = true
=======
        dependency.license = LicenseAlias.named("old")
        dependency.approve!
>>>>>>> cb13b6cb

        dependency.apply_better_license License.find_by_name("new license")
        dependency.should be_approved
      end
    end
  end
end
<|MERGE_RESOLUTION|>--- conflicted
+++ resolved
@@ -8,19 +8,11 @@
       end
 
       it "should return all unapproved dependencies" do
-<<<<<<< HEAD
-        dependency = Dependency.create(name: "unapproved dependency", version: '0.0.1', 'license_name' => 'other')
-        approved = Dependency.create(name: "approved dependency", version: '0.0.1', 'license_name' => 'other')
-        approved.manually_approved = true
-        approved.save
-        whitelisted = Dependency.create(name: "approved dependency", version: '0.0.1', 'license_name' => 'MIT')
-=======
         dependency = Dependency.create(name: "unapproved dependency", version: '0.0.1')
         approved = Dependency.create(name: "approved dependency", version: '0.0.1')
         approved.approve!
         whitelisted = Dependency.create(name: "approved dependency", version: '0.0.1')
-        whitelisted.license = LicenseAlias.create(name: 'MIT')
->>>>>>> cb13b6cb
+        whitelisted.license = License.find_by_name('MIT')
         whitelisted.save
 
         unapproved = Dependency.unapproved
@@ -85,15 +77,9 @@
       let(:dependency) { Dependency.create(name: 'foogem') }
 
       it "sets manual license to true" do
-<<<<<<< HEAD
-        dependency.license_manual.should be_false
+        dependency.should_not be_license_assigned_manually
         dependency.set_license_manually! License.find_by_name("Updated")
-        dependency.license_manual.should be_true
-=======
-        dependency.should_not be_license_assigned_manually
-        dependency.set_license_manually!('Updated')
         dependency.should be_license_assigned_manually
->>>>>>> cb13b6cb
       end
 
       it "modifies the license" do
@@ -138,13 +124,7 @@
       let(:dependency) { Dependency.named('some gem') }
 
       it "keeps a manually assigned license" do
-<<<<<<< HEAD
         dependency.set_license_manually! License.find_by_name("manual")
-=======
-        dependency.license = LicenseAlias.named("manual")
-        dependency.license_assigned_manually = true
-
->>>>>>> cb13b6cb
         dependency.apply_better_license "new"
         dependency.license.name.should == "manual"
       end
@@ -162,13 +142,8 @@
       end
 
       it "does not change the approval" do
-<<<<<<< HEAD
         dependency.license = License.find_by_name("old")
-        dependency.manually_approved = true
-=======
-        dependency.license = LicenseAlias.named("old")
         dependency.approve!
->>>>>>> cb13b6cb
 
         dependency.apply_better_license License.find_by_name("new license")
         dependency.should be_approved
