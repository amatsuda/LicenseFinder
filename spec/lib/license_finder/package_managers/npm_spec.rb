require 'spec_helper'

module LicenseFinder
  describe NPM do
    let(:npm) { NPM.new }
    it_behaves_like "a PackageManager"

    describe '.current_packages' do
      before { NPM.instance_variable_set(:@modules, nil) }

      it 'fetches data from npm' do
        json = <<-JSON
          {
            "dependencies": {
              "dependency.js": {
                "name": "depjs",
                "version": "1.3.3.7",
                "description": "description",
                "readme": "readme",
                "path": "/path/to/thing",
                "dependencies": {
                  "dependency1-1.js": {
                    "name": "dep1-1js"
                  }
                }
              },
              "dependency2.js": {
                "name": "dep2js",
                "version": "4.2",
                "description": "description2",
                "readme": "readme2",
                "path": "/path/to/thing2",
                "dependencies": {
                  "dependency2-1.js": {
                    "name": "dep2-1js",
                    "dependencies": {
                      "dependency1-1.js": {
                        "name": "dep1-1js"
                      }
                    }
                  }
                }
              }
            },
            "devDependencies": {
              "dependency3.js": {
                "name": "dep3js",
                "version": "4.2",
                "description": "description3",
                "readme": "readme3",
                "path": "/path/to/thing3"
              }
            },
            "notADependency": {
              "dependency6.js": {
                "name": "dep6js",
                "version": "4.2",
                "description": "description6",
                "readme": "readme6",
                "path": "/path/to/thing6"
              }
            }
          }
        JSON
        allow(npm).to receive(:capture).with(/npm/).and_return([json, true])

        current_packages = npm.current_packages

<<<<<<< HEAD
        expect(current_packages.map(&:name)).to eq(["depjs", "dep2js", "dep3js"])
=======
        expect(current_packages.map(&:name)).to eq(["depjs", "dep1-1js", "dep2js", "dep2-1js", "dep3js", "dep5js", "dep4js"])
>>>>>>> 179815c1
        expect(current_packages.first).to be_a(Package)
        expect(current_packages.first.name).to eq("depjs")
      end

      it "does not support name version string" do
        json = <<-JSON
          {
            "devDependencies": {
              "foo": "4.2"
            }
          }
        JSON
        allow(npm).to receive(:capture).with(/npm/).and_return([json, true])

        current_packages = npm.current_packages

        expect(current_packages.map(&:name)).to eq([])
      end

      it "fails when command fails" do
        allow(npm).to receive(:capture).with(/npm/).and_return('Some error', false).once
        expect { npm.current_packages }.to raise_error(RuntimeError)
      end

      it "does not fail when command fails but produces output" do
        allow(npm).to receive(:capture).with(/npm/).and_return('{"foo":"bar"}', false).once
        npm.current_packages
      end
    end

    describe '.active?' do
      let(:package_path) { double(:package_file) }
      let(:npm) { NPM.new package_path: package_path }

      it 'is true with a package.json file' do
        allow(package_path).to receive_messages(:exist? => true)
        expect(npm).to be_active
      end

      it 'is false without a package.json file' do
        allow(package_path).to receive_messages(:exist? => false)
        expect(npm).to_not be_active
      end
    end
  end
end<|MERGE_RESOLUTION|>--- conflicted
+++ resolved
@@ -66,11 +66,7 @@
 
         current_packages = npm.current_packages
 
-<<<<<<< HEAD
-        expect(current_packages.map(&:name)).to eq(["depjs", "dep2js", "dep3js"])
-=======
-        expect(current_packages.map(&:name)).to eq(["depjs", "dep1-1js", "dep2js", "dep2-1js", "dep3js", "dep5js", "dep4js"])
->>>>>>> 179815c1
+        expect(current_packages.map(&:name)).to eq(["depjs", "dep1-1js", "dep2js", "dep2-1js", "dep3js"])
         expect(current_packages.first).to be_a(Package)
         expect(current_packages.first.name).to eq("depjs")
       end
