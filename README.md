--- conflicted
+++ resolved
@@ -37,13 +37,8 @@
 | Godep        | Godep           | 80      |
 | Go workspace (via a `.envrc` file) | Go lang |    1.11 |
 | Go submodules | Go lang | 1.11 |
-<<<<<<< HEAD
-| Java         | maven           | 3.5.3   |
 | Java         | gradle          | 4.10.3  |
-=======
 | Java         | maven           | 3.6.0   |
-| Java         | gradle          | 4.2     |
->>>>>>> 30ecffd9
 
 ### Experimental project types
 
