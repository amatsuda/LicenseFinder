--- conflicted
+++ resolved
@@ -1,15 +1,9 @@
 FROM ubuntu:xenial
 
 # Versioning
-<<<<<<< HEAD
-ENV PIP_INSTALL_VERSION 10.0.1
+ENV PIP_INSTALL_VERSION 19.0.2
 ENV GO_LANG_VERSION 1.11.5
-ENV MAVEN_VERSION 3.5.3
-=======
-ENV PIP_INSTALL_VERSION 19.0.2
-ENV GO_LANG_VERSION 1.11.4
 ENV MAVEN_VERSION 3.6.0
->>>>>>> bb06dc01
 ENV SBT_VERSION 1.1.1
 ENV GRADLE_VERSION 4.10.3
 ENV RUBY_VERSION 2.6.1
