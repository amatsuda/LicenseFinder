<<<<<<< HEAD
=== 2.0.0 / 2015-03-02
=======
=== 2.0.1 / unreleased

* Features

  * Support for rebar projects

=== 2.0.0 / unreleased
>>>>>>> cb9d5fa2

* Features

  * Stores every decision that has been made about a project's dependencies,
    even if a decision was later reverted.  These decisions are kept in an
    append-only YAML file which can be considered an audit log.
  * Stores timestamps and other optional transactional metadata (who, why)
    about every kind of decision.
  * When needed, applies those decisions to the list of packages currently
    reported by the package managers.
  * Removed dependencies on sqlite and sequel.
  * The CLI never writes HTML or CSV reports to the file system, only to
    STDOUT. So, users have more choice over which reports to generate, when to
    generate them, and where to put them. See `license_finder report`.  If you
    would like to update reports automatically (e.g., in a rake task or git
    hook) see this gist: https://gist.github.com/mainej/1a4d61a92234c5cebeab.
  * The configuration YAML file is no longer required, though it can still be
    useful.  Most of its functionality has been moved into the decisions
    infrastructure, and the remaining bits can be passed as arguments to the
    CLI.  Most users will not need these arguments.  If the file is present, the
    CLI arguments can be omitted.  The CLI no longer updates this file.
  * Requires pip >= 6.0

* Bugfixes

  * `license_finder` does not write anything to the file system, #94, #114, #117

=== 1.2.1 / unreleased

* Features

  * Can list dependencies that were added manually

=== 1.2 / 2014-11-10

* Features

  * Adding support for CocoaPods >= 0.34. (#118)
  * For dependencies with multiple licenses, the name of each license is
    listed, and if any are whitelisted, the dependency is whitelisted
  * Added `--debug` option when scanning, to provide details on
    packages, dependencies and where each license was discovered.

=== 1.1.1 / 2014-07-29

* Bugfixes

  * Process incorrectly-defined dependencies.
    [Original issue.](https://github.com/pivotal/LicenseFinder/issues/108)
  * Allow license_finder to process incorrectly-defined dependencies.

=== 1.0.1 / 2014-05-28

* Features

  * For dependencies with multiple licenses, the dependency is listed as
    'multiple licenses' along with the names of each license
  * Added 'ignore_dependencies' config option to allow specific
    dependencies to be excluded from reports.

* Bugfixes

  * Dependency reports generate when license_finder.yml updates
  * Dependency reports generate when config is changed through the command line

=== 1.0.0.1 / 2014-05-23

* Bugfixes

  * LicenseFinder detects its own license

=== 1.0.0 / 2014-04-03

* Features

  * When approving a license, can specify who is approving, and why.
  * Remove `rake license_finder` task from Rails projects.  Just include
    'license_finder' as a development dependency, and run `license_finder` in
    the shell.

=== 0.9.5.1 / 2014-01-30

* Features

  * Adds homepage for Bower, NPM, and PIP packages

=== 0.9.5 / 2014-01-30

* Features

  * Add more aliases for known licenses
  * Drop support for ruby 1.9.2
  * Large refactoring to simply things, and make it easier to add new package managers

* Bugfixes

  * Make node dependency json parsing more robust
  * Clean up directories created during test runs

=== 0.9.4 / 2014-01-05

* Features

  * Add detailed csv report
  * Add markdown report
  * Add support for "licenses" => ["license"] (npn)
  * Add basic bower support
  * Allow adding/removing multiple licenses from whitelist

* Bugfixes

  * Use all dependencies by default for npm as bundler does

=== 0.9.3 / 2013-10-01

* Features

  * New Apache 2.0 license alias

* Bugfixes

  * Fix problem which prevented license finder from running in rails < 3.2

=== 0.9.2 / 2013-08-17

* Features

  * Support for python and node.js projects

* Bugfixes

  * Fix HTML output in firefox

=== 0.9.1 / 2013-07-30

* Features

  * Projects now have a title which can be configured from CLI
  * JRuby officially supported. Test suite works against jruby, removed 
    warnings
  * Internal clean-up of database behavior
  * Updated documentation with breakdown of HTML report

* Bugfixes

  * dependencies.db is no longer modified after license_finder runs and finds
    no changes
  * Fix more CLI grammar/syntax errors
  * HTML report now works when served over https (PR #36 - bwalding)
  * dependencies.txt is now dependencies.csv (It was always a csv in spirit)

=== 0.9.0 / 2013-07-16

* Features

  * Clarify CLI options and commands in help output
  * Can manage whitelisted licenses from command line
  * Improved New BSD license detection

* Bugfixes

  * Fix CLI grammar errors
  * Using license_finder in a non-RVM environment now works (Issue #35)

=== 0.8.2 / 2013-07-09

* Features

  * Switch to thor for CLI, to support future additions to CLI
  * Restore ability to manage (add/remove) dependencies that Bundler can't find
  * Can maintain ignored bundler groups from command line

* Bugfixes

  * Fix bug preventing manual approval of child dependencies (Issue #23)
  * Fix issue with database URI when the absolute path to the database file
    contains spaces.
  * Upgrading from 0.7.2 no longer removes non-gem dependencies (Issue #20)

=== 0.8.1 / 2013-04-14

* Features

  * JRuby version of the gem.
  * Official ruby 2.0 support.
  * CLI interface for moving dependencies.* files to `doc/`.

* Bugfixes

  * Fix ruby 1.9.2 support.

=== 0.8.0 / 2013-04-03

* Features

  * Add spinner to show that the binary is actually doing something.
  * Add action items to dependencies.html.
  * Add generation timestamp to dependencies.html.
  * Default location for dependencies.* files is now `doc/`.
  * Temporarily remove non-bundler (e.g. JavaScript) dependencies. This will
    be readded in a more sustainable way soon.
  * Use sqlite, not YAML, for dependencies.
  * Officially deprecate rake tasks.

* Bugfixes

  * Don't blow away manually set licenses when dependencies are rescanned.
  * Ignore empty `readme_files` section in dependencies.yml.
  * Clean up HTML generation for dependencies.html.
  * Add an option to silence the binary's spinner so as not to fill up log
    files.

=== 0.7.2 / 2013-02-18

* Features

  * Dependency cleanup.

=== 0.7.1 / 2013-02-18

* Features

  * Add variants to detectable licenses.
  * Remove README files from data persistence.

=== 0.7.0 / 2012-09-25

* Features

  * Dependencies can be approved via CLI.
  * Dependencies licenses can be set via CLI.

=== 0.6.0 / 2012-09-15

* Features

  * Create a dependencies.html containing a nicely formatted version of
    dependencies.txt, with lots of extra information.
  * All rake tasks, and the binary, run the init task automatically.
  * Simplify dependencies.txt file since more detail can now go into
    dependencies.html.
  * Promote binary to be the default, take first steps to deprecate rake task.

* Bugfixes

  * Fix formatting of `rake license:action_items` output.

=== 0.5.0 / 2012-09-12

* Features

  * `rake license:action_items` exits with a non-zero status if there are
    non-approved dependencies.
  * New binary, eventual replacement for rake tasks.
  * Initial implementation of non-gem dependencies.
  * Support BSD, New BSD, and Simplified BSD licenses.
  * Improve ruby license detection.
  * Add dependency's bundler group to dependencies.txt output.
  * Add description and summary to dependencies.txt output.

* Bugfixes

  * Create `config/` director if it doesn't exist, don't blow up.
  * Better support for non-US word spellings.

=== 0.4.5 / 2012-09-09

* Features

  * Allow dependencies.* files to be written to a custom directory.
  * Detect LGPL licenses
  * Detect ISC licenses

* Bugfixes

  * Fix blow up if there's not `ignore_groups` setting in the config file.<|MERGE_RESOLUTION|>--- conflicted
+++ resolved
@@ -1,14 +1,10 @@
-<<<<<<< HEAD
+=== 2.0.1 / 2015-03-02
+
+* Features
+
+  * Support for rebar projects
+
 === 2.0.0 / 2015-03-02
-=======
-=== 2.0.1 / unreleased
-
-* Features
-
-  * Support for rebar projects
-
-=== 2.0.0 / unreleased
->>>>>>> cb9d5fa2
 
 * Features
 
