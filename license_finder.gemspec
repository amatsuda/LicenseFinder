# frozen_string_literal: true

version = File.read(File.expand_path('VERSION', __dir__)).strip

Gem::Specification.new do |s|
  s.required_ruby_version = '>= 2.6.0'
  s.name        = 'license_finder'
  s.version     = version

  s.authors = [
    'Ryan Collins',
    'Daniil Kouznetsov',
    'Andy Shen',
    'Shane Lattanzio',
    'Li Sheng Tai',
    'Vlad vassilovski',
    'Jacob Maine',
    'Matthew Kane Parker',
    'Ian Lesperance',
    'David Edwards',
    'Paul Meskers',
    'Brent Wheeldon',
    'Trevor John',
    'David Tengdin',
    'William Ramsey',
    'David Dening',
    'Geoff Pleiss',
    'Mike Chinigo',
    'Mike Dalessio',
    'Jeff Jun'
  ]

  s.email       = ['labs-commoncode@pivotal.io']
  s.homepage    = 'https://github.com/pivotal/LicenseFinder'
  s.summary     = "Audit the OSS licenses of your application's dependencies."

  s.description = <<-DESCRIPTION
    LicenseFinder works with your package managers to find
    dependencies, detect the licenses of the packages in them, compare
    those licenses against a user-defined list of permitted licenses,
    and give you an actionable exception report.
  DESCRIPTION

  s.license = 'MIT'

  s.add_dependency 'bundler'
  s.add_dependency 'rubyzip', '>=1', '<3'
  s.add_dependency 'thor', '~> 1.2'
  s.add_dependency 'tomlrb', '>= 1.3', '< 2.1'
  s.add_dependency 'with_env', '1.1.0'
  s.add_dependency 'xml-simple', '~> 1.1.9'

  s.add_development_dependency 'addressable', '2.8.4'
  s.add_development_dependency 'capybara', '~> 3.36.0'
  s.add_development_dependency 'cocoapods', '>= 1.0.0' if RUBY_PLATFORM.match?(/darwin/)
  s.add_development_dependency 'e2mmap', '~> 0.1.0'
  s.add_development_dependency 'fakefs', '~> 1.8.0'
  s.add_development_dependency 'matrix', '~> 0.4.2'
  s.add_development_dependency 'mime-types', '3.4.1'
  s.add_development_dependency 'pry', '~> 0.14.1'
  s.add_development_dependency 'rake', '~> 13.0.6'
  s.add_development_dependency 'rspec', '~> 3'
  s.add_development_dependency 'rspec-its', '~> 1.3.0'
<<<<<<< HEAD
  s.add_development_dependency 'rubocop', '~> 1.50.2'
  s.add_development_dependency 'rubocop-performance', '~> 1.10.2'
=======
  s.add_development_dependency 'rubocop', '~> 1.12.1'
  s.add_development_dependency 'rubocop-performance', '~> 1.17.1'
>>>>>>> e2b8f428
  s.add_development_dependency 'webmock', '~> 3.14'

  s.add_development_dependency 'nokogiri', '~>1.10'
  s.add_development_dependency 'rack', '~> 3.0.0'
  s.add_development_dependency 'rack-test', '> 0.7', '~> 2.0.2'

  s.files         = `git ls-files`.split("\n").reject { |f| f.start_with?('spec', 'features') }
  s.executables   = `git ls-files -- bin/*`.split("\n").map { |f| File.basename(f) }
end<|MERGE_RESOLUTION|>--- conflicted
+++ resolved
@@ -61,13 +61,8 @@
   s.add_development_dependency 'rake', '~> 13.0.6'
   s.add_development_dependency 'rspec', '~> 3'
   s.add_development_dependency 'rspec-its', '~> 1.3.0'
-<<<<<<< HEAD
   s.add_development_dependency 'rubocop', '~> 1.50.2'
-  s.add_development_dependency 'rubocop-performance', '~> 1.10.2'
-=======
-  s.add_development_dependency 'rubocop', '~> 1.12.1'
   s.add_development_dependency 'rubocop-performance', '~> 1.17.1'
->>>>>>> e2b8f428
   s.add_development_dependency 'webmock', '~> 3.14'
 
   s.add_development_dependency 'nokogiri', '~>1.10'
