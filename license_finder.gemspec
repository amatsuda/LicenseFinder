--- conflicted
+++ resolved
@@ -42,11 +42,7 @@
   s.add_dependency "thor"
   s.add_dependency "httparty"
   s.add_dependency "xml-simple"
-<<<<<<< HEAD
-  s.add_dependency "colorize"
-=======
   s.add_dependency "rubyzip"
->>>>>>> d0b32598
 
   s.add_development_dependency "capybara", "~> 2.0.0"
   s.add_development_dependency "cocoapods", "0.34.0" if LicenseFinder::Platform.darwin?
